--- conflicted
+++ resolved
@@ -65,16 +65,7 @@
 
     public async Task AcceptWebSocketAsync(WebContext request, string userId, CancellationToken cancellationToken)
     {
-<<<<<<< HEAD
-        await AcceptWebSocketAsync(request, new WebContext(), null, cancellationToken);
-    }
-
-    public async Task AcceptWebSocketAsync(WebContext request, WebContext response, CancellationToken cancellationToken)
-    {
-        await AcceptWebSocketAsync(request, response, null, cancellationToken);
-=======
         await AcceptWebSocketAsync(request, userId, null, cancellationToken);
->>>>>>> 1ead9c3f
     }
 
     public async Task AcceptWebSocketAsync(WebContext request, string userId, string? subProtocol, CancellationToken cancellationToken)
@@ -97,11 +88,8 @@
             response.Headers.Add("Connection", "upgrade");
             response.Headers.Add("Upgrade", "websocket");
             response.Headers.Add("Sec-WebSocket-Accept", secWebSocketAcceptString);
-<<<<<<< HEAD
             response.StatusCode = HttpStatusCode.SwitchingProtocols;
-=======
             response.Headers.Add(_userIdHeaderName, userId);
->>>>>>> 1ead9c3f
             await SendWebSocketResponseHeaders(response, cancellationToken);
             _acceptedProtocol = subProtocol;
         }
