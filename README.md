# SimpleWebSocket

<<<<<<< HEAD
Jung.SimpleWebSocket is a lightweight and easy-to-use library for working with WebSocket connections in .NET. \
It is built on top of the `System.Net.WebSockets` namespace and provides a simple API for creating WebSocket clients and servers. \
By using a TcpListener and TcpClient, Jung.SimpleWebSocket is able to handle WebSocket connections without the need for a full-fledged HTTP server.
You also don't need admin rights to run the server.
=======
A simple TcpListener-based WebSocket.
>>>>>>> 5c3d8f46

## Status

This project is currently under development and is not yet complete.  
<<<<<<< HEAD

## Usage

Using Jung.SimpleWebSocket is straightforward. Here's a simple example for the server:

```csharp
// Import the Jung.SimpleWebSocket namespace
using Jung.SimpleWebSocket;

// Create a WebSocket server
var server = new SimpleWebSocketServer(System.Net.IPAddress.Any, 8010);
server.ClientConnected += (sender, e) => System.Console.WriteLine($"Client connected");
server.MessageReceived += (sender, e) => System.Console.WriteLine($"Message received: {e.Message}");
server.ClientDisconnected += (sender, e) => System.Console.WriteLine($"Client disconnected");
server.Start(CancellationToken.None);
```

And here's a simple example for the client:

```csharp
// Import the Jung.SimpleWebSocket namespace
using Jung.SimpleWebSocket;

// Create a WebSocket client and send "Hello World!"
var client = new SimpleWebSocketClient(System.Net.IPAddress.Loopback.ToString(), 8010, "/");
client.MessageReceived += (sender, e) => Console.WriteLine(e.Message);
client.BinaryMessageReceived += (sender, e) => Console.WriteLine(e.Message);
client.Disconnected += (sender, e) => Console.WriteLine("Disconnected");
await client.ConnectAsync(CancellationToken.None);
await client.SendMessageAsync("Hello World!", CancellationToken.None);
await client.DisconnectAsync();
```
=======
At this stage, **the server can handle only one client at a time**.  
Support for multiple clients will be added in the near future.
>>>>>>> 5c3d8f46

## Usage

Using Jung.SimpleWebSocket is straightforward. Here's a simple example for the server:

```csharp
// Import the Jung.SimpleWebSocket namespace
using Jung.SimpleWebSocket;

// Create a WebSocket server
var server = new SimpleWebSocketServer(System.Net.IPAddress.Any, 8010);
server.ClientConnected += (o) => System.Console.WriteLine($"Client connected");
server.MessageReceived += (m) => System.Console.WriteLine($"Message received: {m}");
server.ClientDisconnected += (o) => System.Console.WriteLine($"Client disconnected");
server.Start(CancellationToken.None);
```

And here's a simple example for the client:

```csharp
// Import the Jung.SimpleWebSocket namespace
using Jung.SimpleWebSocket;

// Create a WebSocket client and send "Hello World!"
var client = new SimpleWebSocketClient(IPAddress.Loopback.ToString(), 8010, "/");
client.MessageReceived += (m) => Console.WriteLine(m);
await client.ConnectAsync(CancellationToken.None);
await client.SendMessageAsync("Hello World!", CancellationToken.None);
await client.DisconnectAsync();
```

## License

This project is licensed under the MIT License.  
For more details, please refer to the [LICENSE.txt](./LICENSE.txt) file.<|MERGE_RESOLUTION|>--- conflicted
+++ resolved
@@ -1,18 +1,13 @@
 # SimpleWebSocket
 
-<<<<<<< HEAD
 Jung.SimpleWebSocket is a lightweight and easy-to-use library for working with WebSocket connections in .NET. \
 It is built on top of the `System.Net.WebSockets` namespace and provides a simple API for creating WebSocket clients and servers. \
 By using a TcpListener and TcpClient, Jung.SimpleWebSocket is able to handle WebSocket connections without the need for a full-fledged HTTP server.
 You also don't need admin rights to run the server.
-=======
-A simple TcpListener-based WebSocket.
->>>>>>> 5c3d8f46
 
 ## Status
 
 This project is currently under development and is not yet complete.  
-<<<<<<< HEAD
 
 ## Usage
 
@@ -27,7 +22,7 @@
 server.ClientConnected += (sender, e) => System.Console.WriteLine($"Client connected");
 server.MessageReceived += (sender, e) => System.Console.WriteLine($"Message received: {e.Message}");
 server.ClientDisconnected += (sender, e) => System.Console.WriteLine($"Client disconnected");
-server.Start(CancellationToken.None);
+server.Start();
 ```
 
 And here's a simple example for the client:
@@ -45,40 +40,6 @@
 await client.SendMessageAsync("Hello World!", CancellationToken.None);
 await client.DisconnectAsync();
 ```
-=======
-At this stage, **the server can handle only one client at a time**.  
-Support for multiple clients will be added in the near future.
->>>>>>> 5c3d8f46
-
-## Usage
-
-Using Jung.SimpleWebSocket is straightforward. Here's a simple example for the server:
-
-```csharp
-// Import the Jung.SimpleWebSocket namespace
-using Jung.SimpleWebSocket;
-
-// Create a WebSocket server
-var server = new SimpleWebSocketServer(System.Net.IPAddress.Any, 8010);
-server.ClientConnected += (o) => System.Console.WriteLine($"Client connected");
-server.MessageReceived += (m) => System.Console.WriteLine($"Message received: {m}");
-server.ClientDisconnected += (o) => System.Console.WriteLine($"Client disconnected");
-server.Start(CancellationToken.None);
-```
-
-And here's a simple example for the client:
-
-```csharp
-// Import the Jung.SimpleWebSocket namespace
-using Jung.SimpleWebSocket;
-
-// Create a WebSocket client and send "Hello World!"
-var client = new SimpleWebSocketClient(IPAddress.Loopback.ToString(), 8010, "/");
-client.MessageReceived += (m) => Console.WriteLine(m);
-await client.ConnectAsync(CancellationToken.None);
-await client.SendMessageAsync("Hello World!", CancellationToken.None);
-await client.DisconnectAsync();
-```
 
 ## License
 
